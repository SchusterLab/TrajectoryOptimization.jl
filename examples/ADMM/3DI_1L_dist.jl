--- conflicted
+++ resolved
@@ -35,11 +35,7 @@
 	if distributed
 	    probs = ddata(T=Problem{Float64,Discrete});
 	    @sync for (j,w) in enumerate(workers())
-<<<<<<< HEAD
 		@spawnat w probs[:L] = build_DI_problem(j)
-=======
-			@spawnat w probs[:L] = build_DI_problem(j)
->>>>>>> 414eacf7
 	    end
 	    prob_load = build_DI_problem(:load)
 	else
