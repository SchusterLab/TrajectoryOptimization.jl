--- conflicted
+++ resolved
@@ -82,13 +82,8 @@
     end
 
     # Update lift problems
-<<<<<<< HEAD
     @sync for (agent,w) in enumerate(workers()[1:num_lift])
         @spawnat w update_lift!(probs[:L], agent, X_cache[:L][2:(num_lift+1)], X_cache[:L][1], U_cache[:L][1], d[agent])
-=======
-    @sync for (agent,w) in enumerate(worker_quads(num_lift))
-        @spawnat w update_lift!(probs[:L], agent, X_cache[:L][2:num_lift+1], X_cache[:L][1], U_cache[:L][1], d[agent])
->>>>>>> f297a1ba
 	end
 
 	solvers_al = ddata(T=AugmentedLagrangianSolver{Float64},pids=worker_quads(num_lift));
