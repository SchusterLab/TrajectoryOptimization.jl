--- conflicted
+++ resolved
@@ -91,14 +91,10 @@
 # end
 
 obj = UnconstrainedObjective(acost,tf,x0,xf)
-<<<<<<< HEAD
 obj = ConstrainedObjective(obj,cE=ϕ,cE_N=ϕ,∇cE=∇ϕ,use_xf_equality_constraint=false)
 p = obj.p
 p_N = obj.p_N
 
-=======
-obj = ConstrainedObjective(obj,cE=ϕ,use_xf_equality_constraint=false)
->>>>>>> a9d4e660
 solver = Solver(model,obj,integration=:none,dt=0.1)
 res = ADMMResults(bodies,ns,ms,p,N,p_N);
 U0 = ones(model.m,solver.N-1)
@@ -113,12 +109,6 @@
 solver.opts.verbose = true
 results, stats = solve(solver,rand(model.m,solver.N-1))
 
-<<<<<<< HEAD
-=======
-res = ADMMResults(bodies,ns,ms,1,N,1);
-
-U0 = ones(model.m,solver.N-1)
->>>>>>> a9d4e660
 for i = 1:solver.N-1
     res.U[i] .= U0[:,i]
 end
