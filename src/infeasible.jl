"Create infeasible state trajectory initialization problem from problem"
<<<<<<< HEAD
function infeasible_problem(prob::Problem{T,Discrete},R_inf::T=1.0) where T
    N = prob.N
=======
function infeasible_problem(prob::Problem{T},R_inf::T=1.0) where T
    N = prob.N; n = prob.model.n; m = prob.model.m
>>>>>>> bbeb1ed7
    @assert all([prob.obj[k] isa QuadraticCost for k = 1:N]) #TODO generic cost

    # modify problem with slack control
    obj_inf = CostFunction[]
    for k = 1:N-1
        cost_inf = copy(prob.obj[k])
        cost_inf.R = cat(cost_inf.R,R_inf*Diagonal(I,prob.model.n)/prob.dt,dims=(1,2))
        cost_inf.r = [cost_inf.r; zeros(prob.model.n)]
        cost_inf.H = [cost_inf.H; zeros(prob.model.n,prob.model.n)]
        push!(obj_inf,cost_inf)
    end
    push!(obj_inf,copy(prob.obj[N]))

    model_inf = add_slack_controls(prob.model)
    u_slack = slack_controls(prob)
    con_inf = infeasible_constraints(prob.model.n,prob.model.m)

    con_prob = ConstraintSet[]
    constrained = is_constrained(prob)
    for k = 1:N-1
        _con = GeneralConstraint[]
        constrained ? append!(_con,update_constraint_set_jacobians(prob.constraints.C[k],n,n,m)) : nothing
        push!(_con,con_inf)
        push!(con_prob,_con)
    end

    constrained ? push!(con_prob,prob.constraints.C[N]) : push!(con_prob,Constraint[])

    update_problem(prob,model=model_inf,obj=Objective(obj_inf),
        constraints=ProblemConstraints(con_prob),U=[[prob.U[k];u_slack[k]] for k = 1:prob.N-1])
end

<<<<<<< HEAD
"Add slack controls to dynamics to make artificially fully actuated"
function add_slack_controls(model::Model{M,Discrete}) where M<:ModelType
    n = model.n; m = model.m
    nm = n+m

    idx = merge(create_partition((m,n),(:u,:inf)),(x=1:n,))
    idx2 = [(1:nm)...,2n+m+1]

    function f!(x₊::AbstractVector{T},x::AbstractVector{T},u::AbstractVector{T},dt::T) where T
        model.f(x₊,x,u[idx.u],dt)
        x₊ .+= u[idx.inf]
    end

    function ∇f!(Z::AbstractMatrix{T},x::AbstractVector{T},u::AbstractVector{T},dt::T) where T
        model.∇f(view(Z,idx.x,idx2),x[idx.x],u[idx.u],dt)
        view(Z,idx.x,(idx.x) .+ nm) .= Diagonal(1.0I,n)
    end

    AnalyticalModel{M,Discrete}(f!,∇f!,n,nm,model.r,model.params,model.info)
end
=======
>>>>>>> bbeb1ed7

"Return a feasible problem from an infeasible problem"
function infeasible_to_feasible_problem(prob::Problem{T,Discrete},prob_altro::Problem{T,Discrete},
        state::NamedTuple,opts::ALTROSolverOptions{T}) where T
    prob_altro_feasible = copy(prob)

    if state.minimum_time
        prob_altro_feasible = minimum_time_problem(prob_altro_feasible,opts.R_minimum_time,
            opts.dt_max,opts.dt_min)

        # initialize sqrt(dt) from previous solve
        for k = 1:prob.N-1
            prob_altro_feasible.U[k][end] = prob_altro.U[k][end]
            k != 1 ? prob_altro_feasible.X[k][end] = prob_altro.X[k][end] : prob_altro_feasible.X[k][end] = 0.0
        end
        prob_altro_feasible.X[end][end] = prob_altro.X[end][end]
    end

    if opts.dynamically_feasible_projection
        projection!(prob_altro_feasible,opts.opts_al.opts_uncon)
    end

    return prob_altro_feasible
end

"Calculate slack controls that produce infeasible state trajectory"
function slack_controls(prob::Problem{T,Discrete}) where T
    N = prob.N
    n = prob.model.n
    m = prob.model.m

    dt = prob.dt

    u_slack = [zeros(n) for k = 1:N-1]#zeros(n,N-1)
    x = [zeros(n) for k = 1:N]#zeros(n,N)
    x[1] = prob.x0

    for k = 1:N-1
        evaluate!(x[k+1],prob.model,x[k],prob.U[k],dt)

        u_slack[k] = prob.X[k+1] - x[k+1]
        x[k+1] += u_slack[k]
    end
    return u_slack
end

function line_trajectory(x0::Vector,xf::Vector,N::Int)
    t = range(0,stop=N,length=N)
    slope = (xf .- x0)./N
    x_traj = [slope*t[k] for k = 1:N]
    x_traj[1] = x0
    x_traj[end] = xf
    x_traj
end<|MERGE_RESOLUTION|>--- conflicted
+++ resolved
@@ -1,11 +1,6 @@
 "Create infeasible state trajectory initialization problem from problem"
-<<<<<<< HEAD
-function infeasible_problem(prob::Problem{T,Discrete},R_inf::T=1.0) where T
-    N = prob.N
-=======
 function infeasible_problem(prob::Problem{T},R_inf::T=1.0) where T
     N = prob.N; n = prob.model.n; m = prob.model.m
->>>>>>> bbeb1ed7
     @assert all([prob.obj[k] isa QuadraticCost for k = 1:N]) #TODO generic cost
 
     # modify problem with slack control
@@ -38,7 +33,6 @@
         constraints=ProblemConstraints(con_prob),U=[[prob.U[k];u_slack[k]] for k = 1:prob.N-1])
 end
 
-<<<<<<< HEAD
 "Add slack controls to dynamics to make artificially fully actuated"
 function add_slack_controls(model::Model{M,Discrete}) where M<:ModelType
     n = model.n; m = model.m
@@ -59,8 +53,6 @@
 
     AnalyticalModel{M,Discrete}(f!,∇f!,n,nm,model.r,model.params,model.info)
 end
-=======
->>>>>>> bbeb1ed7
 
 "Return a feasible problem from an infeasible problem"
 function infeasible_to_feasible_problem(prob::Problem{T,Discrete},prob_altro::Problem{T,Discrete},
