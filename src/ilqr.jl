
function solve!(prob::Problem{T},solver::iLQRSolver{T}) where T
    n,m,N = size(prob)
    J = Inf

    # Initial rollout
    rollout!(prob)
    J_prev = cost(prob.cost, prob.X, prob.U, prob.dt)

    for i = 1:solver.iterations
        J = step!(prob, solver)
        dJ = abs(J - J_prev)
        J_prev = copy(J)
        record_iteration!(prob, solver, dJ)
        evaluate_convergence(solver) ? break : nothing
    end
    return J
end

<<<<<<< HEAD
function step!(prob::Problem, solver::iLQRSolver,J_prev)
    jacobian!(prob,solver)
=======
function step!(prob::Problem, solver::iLQRSolver)
    jacobian!(prob, solver)

>>>>>>> 397c9496
    ΔV = backwardpass!(prob,solver)
    J = forwardpass!(prob,solver,ΔV,J_prev)
end

function record_iteration!(prob::Problem,solver::iLQRSolver,dJ)
    solver.stats[:iterations] += 1
    push!(solver.stats[:dJ], dJ)
    push!(solver.stats[:gradient],calculate_gradient(prob,solver))
    dJ == 0 ? solver.stats[:dJ_zero_counter] += 1 : solver.stats[:dJ_zero_counter] = 0
end

function calculate_gradient(prob::Problem,solver::iLQRSolver)
    if solver.opts.gradient_type == :todorov
        gradient = gradient_todorov(prob,solver)
    elseif solver.opts.gradient_type == :feedforward
        gradient = gradient_feedforward(solver)
    end
    return gradient
end

"""
$(SIGNATURES)
    Calculate the problem gradient using heuristic from iLQG (Todorov) solver
"""
function gradient_todorov(prob::Problem,solver::iLQRSolver)
    N = prob.N
    maxes = zeros(N)
    for k = 1:N-1
        maxes[k] = maximum(abs.(solver.d[k])./(abs.(prob.U[k]).+1))
    end
    mean(maxes)
end

"""
$(SIGNATURES)
    Calculate the infinity norm of the gradient using feedforward term d (from δu = Kδx + d)
"""
function gradient_feedforward(solver::iLQRSolver)
    norm(solver.d,Inf)
end

function evaluate_convergence(solver::iLQRSolver)
    # Check for cost convergence
    # note the  dJ > 0 criteria exists to prevent loop exit when forward pass makes no improvement
    if 0.0 < dJ < solver.opts.cost_tolerance
        return true
    end

    # Check for gradient convergence
    gradient = solver.stats[:gradient][end]
    if gradient < solver.opts.gradient_norm_tolerance
        return true
    end

    # Check total iterations
    if solver.stats[:iterations] >= solver.opts.iterations
        return true
    end

    # Outer loop update if forward pass is repeatedly unsuccessful
    if solver.stats[:dJ_zero_counter] > solver.opts.dJ_counter_limit
        return true
    end
    return false
end


function regularization_update!(solver::iLQRSolver,status::Symbol=:increase)
    if status == :increase # increase regularization
        # @logmsg InnerLoop "Regularization Increased"
        solver.dρ[1] = max(solver.dρ[1]*solver.opts.bp_reg_increase_factor, solver.opts.bp_reg_increase_factor)
        solver.ρ[1] = max(solver.ρ[1]*solver.dρ[1], solver.opts.bp_reg_min)
        if solver.ρ[1] > solver.opts.bp_reg_max
            @warn "Max regularization exceeded"
        end
    elseif status == :decrease # decrease regularization
        solver.dρ[1] = min(solver.dρ[1]/solver.opts.bp_reg_increase_factor, 1.0/solver.opts.bp_reg_increase_factor)
        solver.ρ[1] = solver.ρ[1]*solver.dρ[1]*(solver.ρ[1]*solver.dρ[1]>solver.opts.bp_reg_min)
    end
end<|MERGE_RESOLUTION|>--- conflicted
+++ resolved
@@ -17,14 +17,8 @@
     return J
 end
 
-<<<<<<< HEAD
 function step!(prob::Problem, solver::iLQRSolver,J_prev)
     jacobian!(prob,solver)
-=======
-function step!(prob::Problem, solver::iLQRSolver)
-    jacobian!(prob, solver)
-
->>>>>>> 397c9496
     ΔV = backwardpass!(prob,solver)
     J = forwardpass!(prob,solver,ΔV,J_prev)
 end
