export
    DIRCOLSolver,
    DIRCOLSolverOptions

abstract type DirectSolver{T} <: AbstractSolver{T} end
abstract type DirectSolverOptions{T} <: AbstractSolverOptions{T} end

abstract type QuadratureRule end
abstract type HermiteSimpson <: QuadratureRule end

include("primals.jl")

<<<<<<< HEAD

@with_kw mutable struct ProjectedNewtonSolverOptions{T} <: DirectSolverOptions{T}
    "Print output to console"
    verbose::Bool = true

    "Tolerance for checking active inequality constraints. Positive values move the boundary further into the feasible region (i.e. negative)"
    active_set_tolerance = 1e-3

    "Tolerance for constraint feasibility during projection"
    feasibility_tolerance = 1e-6
end


"""
$(TYPEDEF)
Projected Newton Solver
Direct method developed by the REx Lab at Stanford University
"""
struct ProjectedNewtonSolver{T} <: DirectSolver{T}
    opts::ProjectedNewtonSolverOptions{T}
    stats::Dict{Symbol,Any}
    V::PrimalDual{T}
    H::SparseMatrixCSC{T,Int}      # Cost Hessian
    g::Vector{T}                   # Cost gradient
    Y::PseudoBlockArray{T,2,SparseArrays.SparseMatrixCSC{T,Int64},BlockArrays.BlockSizes{2,NTuple{2,Vector{Int64}}}}      # Constraint Jacobian
    y::PseudoBlockArray{T,1,Vector{T},BlockArrays.BlockSizes{1,Tuple{Array{Int64,1}}}}                   # Constraint Violations

    fVal::Vector{SubArray{T,1,BlockArrays.PseudoBlockArray{T,1,Vector{T},BlockArrays.BlockSizes{1,Tuple{Array{Int64,1}}}},Tuple{BlockArrays.BlockSlice{BlockArrays.Block{1,Int64}}},false}}
    # ∇F::Vector{PartedArray{T,2,SubArray{T,2,SparseMatrixCSC{T,Int},Tuple{UnitRange{Int},UnitRange{Int}},false}, P}} where P
    ∇F::PartedMatTrajectory{T}
    C::Vector{PartedArrays.PartedArray{T,1,SubArray{T,1,BlockArrays.PseudoBlockArray{T,1,Array{T,1},BlockArrays.BlockSizes{1,Tuple{Array{Int64,1}}}},Tuple{BlockArrays.BlockSlice{BlockArrays.Block{1,Int64}}},false},P} where P}
    ∇C::Vector{PartedArrays.PartedArray{T,2,SubArray{T,2,BlockArrays.PseudoBlockArray{T,2,SparseArrays.SparseMatrixCSC{T,Int64},BlockArrays.BlockSizes{2,NTuple{2,Array{Int64,1}}}},NTuple{2,BlockArrays.BlockSlice{BlockArrays.Block{1,Int64}}},false},P} where P}
    a::PartedArrays.PartedArray{Bool,1,PseudoBlockArray{Bool,1,Array{Bool,1},BlockArrays.BlockSizes{1,Tuple{Array{Int64,1}}}},NamedTuple{(:primals, :duals),NTuple{2,UnitRange{Int64}}}}
    active_set::Vector{SubArray{Bool,1,PseudoBlockArray{Bool,1,Array{Bool,1},BlockArrays.BlockSizes{1,Tuple{Array{Int64,1}}}},Tuple{BlockArrays.BlockSlice{Block{1,Int64}}},false}}
    parts::NamedTuple{(:primals,:duals),NTuple{2,UnitRange{Int}}}
end

function AbstractSolver(prob::Problem{T,D}, opts::ProjectedNewtonSolverOptions{T}) where {T,D}
    n,m,N = size(prob)
    X_ = [zeros(T,n) for k = 1:N-1] # midpoints

    NN = N*n + (N-1)*m
    p = num_constraints(prob)
    pcum = insert!(cumsum(p),1,0)
    P = sum(p) + N*n

    V = PrimalDual(prob)

    part_f = create_partition2(prob.model)
    constraints = prob.constraints
    part_a = (primals=1:NN, duals=NN+1:NN+P) #, ν=NN .+ (1:N*n), λ=NN + N*n .+ (1:sum(p)))

    # Block Array partitions
    y_part = ones(Int,2,N-1)*n
    y_part[2,:] = p[1:end-1]
    y_part = vec(y_part)
    insert!(y_part,1,3)
    push!(y_part, p[N])
    c_blocks = push!(collect(3:2:length(y_part)),length(y_part))

    z_part = repeat([n+m],N-1)
    push!(z_part, n)
    d_blocks = insert!(collect(2:2:length(y_part)-1),1,1)

    # Build Blocks
    H = spzeros(NN,NN)
    g = zeros(NN)
    Y = PseudoBlockArray(spzeros(P,NN), y_part, z_part)
    y = PseudoBlockArray(zeros(sum(y_part)),y_part)
    a = PseudoBlockArray(ones(Bool,NN+P), [NN; y_part])


    # Build views
    fVal = [view(y,Block(i)) for i in d_blocks]
    ∇F = [PartedMatrix(zeros(n,n+m+1), part_f) for k = 1:N]

    C = [PartedArray(view(y, Block(c_blocks[k])),
         create_partition(constraints[k], k==N ? :terminal : :stage)) for k = 1:N]
    ∇C = [PartedArray(view(Y, Block(c_blocks[k],k)),
         create_partition2(constraints[k], n,m, k==N ? :terminal : :stage)) for k = 1:N]

    active_set = [view(a,Block(i+1)) for i in c_blocks]
    a = PartedVector(a, part_a)

    solver = ProjectedNewtonSolver{T}(opts, Dict{Symbol,Any}(), V, H, g, Y, y, fVal, ∇F, C, ∇C, a, active_set, part_a)
    reset!(solver)
    return solver

    C = [PartedArray(view(y, N*n + pcum[k] .+ (1:p[k])), create_partition(constraints[k], k==N ? :terminal : :stage))  for k = 1:N]
    active_set = [PartedArray(view(a.A, NN + N*n + pcum[k] .+ (1:p[k])), create_partition(constraints[k], k==N ? :terminal : :stage))  for k = 1:N]
    ∇C = [begin
    if k == N
        d2 = n
        stage = :terminal
    else
        d2 = n+m
        stage = :stage
    end
    part = create_partition2(constraints[k], n, m, stage)
    PartedArray(view(Y, N*n + pcum[k] .+ (1:p[k]), (k-1)*(n+m) .+ (1:d2)), part)
end for k = 1:N]

    # Create Trajectories
    Q          = [k < N ? Expansion(prob) : Expansion(prob,:x) for k = 1:N]
    ∇F         = [PartedMatrix(zeros(n,n+m+1),part_f)       for k = 1:N]
    C          = [PartedVector(T,constraints[k],:stage)     for k = 1:N-1]
    ∇C         = [PartedMatrix(T,constraints[k],n,m,:stage) for k = 1:N-1]
    a          = [PartedVector(Bool,constraints[k],:stage)     for k = 1:N-1]
    C          = [C...,  PartedVector(T,constraints[N],:terminal)]
    ∇C         = [∇C..., PartedMatrix(T,constraints[N],n,m,:terminal)]
    a          = [a...,  PartedVector(Bool,constraints[N],:terminal)]

    c_term = terminal(constraints[N])
    p_N = num_constraints(c_term)
    fVal = [zeros(T,n) for k = 1:N]
    p = num_constraints(prob)

    solver = ProjectedNewtonSolver{T}(opts, Dict{Symbol,Any}(), V, Q, fVal, ∇F, C, ∇C, a, p)
    reset!(solver)
    return solver
end

ProjectedNewtonSolver(prob::Problem,
    opts::ProjectedNewtonSolverOptions=ProjectedNewtonSolverOptions{Float64}()) = AbstractSolver(prob, opts)


function reset!(solver::ProjectedNewtonSolver{T}) where T
    solver.stats[:iterations] = 0
    solver.stats[:c_max] = T[]
    solver.stats[:cost] = T[]
end

function num_active_constraints(solver::ProjectedNewtonSolver)
    sum(solver.a.duals)
end




=======
>>>>>>> 36d2b1c8
@with_kw mutable struct DIRCOLSolverOptions{T} <: DirectSolverOptions{T}
    "NLP Solver to use. Options are (:Ipopt) (more to be added in the future)"
    nlp::Symbol = :Ipopt

    "Options dictionary for the nlp solver"
    opts::Dict{String,Any} = Dict{String,Any}()

    "Print output to console"
    verbose::Bool = true
end


"""
$(TYPEDEF)
Direct Collocation Solver.
Uses a commerical NLP solver to solve the Trajectory Optimization problem.
"""
struct DIRCOLSolver{T,Q} <: DirectSolver{T}
    opts::DIRCOLSolverOptions{T}
    stats::Dict{Symbol,Any}
    Z::Primals{T}
    X_::VectorTrajectory{T}
    ∇F::PartedMatTrajectory{T}
    C::PartedVecTrajectory{T}
    ∇C::PartedMatTrajectory{T}
    fVal::VectorTrajectory{T}
    p::Vector{Int}
end

DIRCOLSolver(prob::Problem, opts::DIRCOLSolverOptions=DIRCOLSolverOptions{Float64}(),
    Z::Primals{T}=Primals(prob,true)) where {T,Q} = AbstractSolver(prob, opts, Z)

type(::Primals{T}) where T = T

function AbstractSolver(prob::Problem, opts::DIRCOLSolverOptions, Z::Primals{T}=Primals(prob, true)) where T
    n,m,N = size(prob)
    X_ = [zeros(T,n) for k = 1:N-1] # midpoints

    part_f = create_partition2(prob.model)
    constraints = prob.constraints
    p = num_stage_constraints(constraints)
    c_stage = [stage(constraints[k]) for k = 1:N-1]
    c_part = [create_partition(c_stage[k]) for k = 1:N-1]
    c_part2 = [create_partition2(c_stage[k],n,m) for k = 1:N-1]

    # Create Trajectories
    ∇F         = [PartedMatrix(zeros(T,n,length(prob.model)),part_f)         for k = 1:N]
    C          = [PartedVector(T,constraints[k],:stage)     for k = 1:N-1]
    ∇C         = [PartedMatrix(T,constraints[k],n,m,:stage) for k = 1:N-1]
    C          = [C...,  PartedVector(T,constraints[N],:terminal)]
    ∇C         = [∇C..., PartedMatrix(T,constraints[N],n,m,:terminal)]

    c_term = terminal(constraints[N])
    p_N = num_constraints(c_term)
    fVal = [zeros(T,n) for k = 1:N]
    p = num_constraints(prob)

    solver = DIRCOLSolver{T,HermiteSimpson}(opts, Dict{Symbol,Any}(), Z, X_, ∇F, C, ∇C, fVal, p)
    reset!(solver)
    return solver
end

function reset!(solver::DIRCOLSolver{T,Q}) where {T, Q<:QuadratureRule}
    state = Dict{Symbol,Any}(:iterations=>0, :c_max=>T[], :cost=>T[])
    solver.stats[:iterations] = 0
    solver.stats[:c_max] = T[]
    solver.stats[:cost] = T[]
end<|MERGE_RESOLUTION|>--- conflicted
+++ resolved
@@ -10,7 +10,6 @@
 
 include("primals.jl")
 
-<<<<<<< HEAD
 
 @with_kw mutable struct ProjectedNewtonSolverOptions{T} <: DirectSolverOptions{T}
     "Print output to console"
@@ -150,8 +149,6 @@
 
 
 
-=======
->>>>>>> 36d2b1c8
 @with_kw mutable struct DIRCOLSolverOptions{T} <: DirectSolverOptions{T}
     "NLP Solver to use. Options are (:Ipopt) (more to be added in the future)"
     nlp::Symbol = :Ipopt
