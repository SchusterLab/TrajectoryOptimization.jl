
##########################################
#            CUSTOM TYPES                #
##########################################

struct PrimalDualVars{T}
    X::VectorTrajectory{T}
    U::VectorTrajectory{T}
    λ::Matrix{Vector{T}}
end

function PrimalDualVars(prob::Problem)
    n,m,N = size(prob)
    X = prob.X
    U = prob.U

    p = num_constraints(prob)
    y_part = dual_partition(n,m,p,N)
    λ = [ zeros(y) for y in y_part, i=1:1]
    PrimalDualVars(X,U,λ)
end

function copy(V::PrimalDualVars)
    PrimalDualVars(deepcopy(V.X), deepcopy(V.U), deepcopy(V.λ))
end

struct KKTFactors{T}
    E::MatrixTrajectory{T}
    F::MatrixTrajectory{T}
    G::Vector{Cholesky{T,Matrix{T}}}
    K::MatrixTrajectory{T}
    L::MatrixTrajectory{T}
    M::MatrixTrajectory{T}
    H::Vector{Cholesky{T,Matrix{T}}}
end

function KKTFactors(n,m,p_active,N)
    E = [zeros(n,n) for p in p_active]
    F = [zeros(n,p) for p in p_active]
    G = [cholesky(Matrix(I,n,n)) for p in p_active]

    K = [zeros(p,n) for p in p_active]
    L = [zeros(p,p) for p in p_active]
    M = [zeros(p,n) for p in p_active]
    H = [cholesky(Matrix(I,p,p)) for p in p_active]
    KKTFactors(E,F,G,K,L,M,H)
end



struct SequentialNewtonSolver{T} <: DirectSolver{T}
    opts::ProjectedNewtonSolverOptions{T}
    stats::Dict{Symbol,Any}
    V::PrimalDualVars{T}
    V_::PrimalDualVars{T}
    δx::VectorTrajectory{T}
    δu::VectorTrajectory{T}
    δλ::Matrix{Vector{T}}
    r::Matrix{Vector{T}}
    L::KKTFactors{T}

    Q::Vector{Expansion{T,Diagonal{T,Vector{T}},Diagonal{T,Vector{T}}}}
    Qinv::Vector{Diagonal{T,Vector{T}}}
    Rinv::Vector{Diagonal{T,Vector{T}}}
    fVal::Vector{Vector{T}}
    ∇F::Vector{PartedArray{T,2,Matrix{T},P}} where P
    C::PartedVecTrajectory{T}
    ∇C::Vector{PartedArray{T,2,Matrix{T},P} where P}
    active_set::Vector{Vector{Bool}}
    p::Vector{Int}
end

function SequentialNewtonSolver(prob::Problem{T}, opts::ProjectedNewtonSolverOptions{T}) where T
    n,m,N = size(prob)

    NN = N*n + (N-1)*m
    p = num_constraints(prob)
    pcum = insert!(cumsum(p),1,0)
    P = sum(p) + N*n

    # Partitions
    part_a = (primals=1:NN, duals=NN+1:NN+P) #, ν=NN .+ (1:N*n), λ=NN + N*n .+ (1:sum(p)))
    part_f = create_partition2(prob.model)
    y_part = dual_partition(n,m,p,N)

    # Options
    stats = Dict{Symbol,Any}()

    # PrimalDuals Variables
    V = PrimalDualVars(copy(prob))
    V_ = copy(V)

    # Deviations
    δx = [zeros(n) for k = 1:N]
    δu = [zeros(m) for k = 1:N-1]
    δλ = [zeros(y) for y in y_part, i=1:1]
    r  = [zeros(y) for y in y_part, i=1:1]

    # KKT Factors
    L = KKTFactors(n,m,p,N)

    # Costs
    Q = [Expansion{T,Diagonal,Diagonal}(n,m) for k = 1:N]
    Qinv = [Diagonal(zeros(T,n,n)) for k = 1:N]
    Rinv = [Diagonal(zeros(T,m,m)) for k = 1:N-1]

    # Constraints
    fVal = [zeros(n) for k = 1:N]
    ∇F = [PartedMatrix(zeros(n,n+m+1),part_f) for k = 1:N]

    constraints = prob.constraints
    C = [PartedVector(con) for con in constraints.C]
    ∇C = [PartedMatrix(con,n,m) for con in constraints.C]
    C[N] = PartedVector(constraints[N],:terminal)
    ∇C[N] = PartedMatrix(constraints[N],n,m,:terminal)

    # Active Set
    active_set = [ones(Bool,pk) for pk in p]

    SequentialNewtonSolver(opts, stats, V, copy(V), δx, δu, δλ, r, L, Q, Qinv, Rinv, fVal, ∇F, C, ∇C, active_set, p)
end

##########################################
#        TYPE UTIL FUNCTIONS             #
##########################################

function size(solver::SequentialNewtonSolver)
    n,m = length(solver.δx[1]), length(solver.δu[1])
    N = length(solver.Q)
    return n,m,N
end

function num_active_constraints(solver::SequentialNewtonSolver)
    n,m,N = size(solver)
    sum(sum.(solver.active_set)) + N*n
end

"""
Construct 2N partition of dual variables (n,n,p1,n,p2,n,p3,...,n,pN-1,pN)
"""
function dual_partition(n,m,p,N)
    y_part = ones(Int,2,N-1)*n
    y_part[2,:] = p[1:end-1]
    y_part = vec(y_part)
    insert!(y_part,1,3)
    push!(y_part, p[N])
    return y_part
end

function dual_partition(solver::SequentialNewtonSolver)
    n,m,N = size(solver)
    p_active = sum.(solver.active_set)
    dual_partition(n,m,p_active,N)
end

function update!(prob::Problem, solver::SequentialNewtonSolver, V=solver.V, active_set=true)
    dynamics_constraints!(prob, solver, V)
    dynamics_jacobian!(prob, solver, V)
    update_constraints!(prob, solver, V)
    constraint_jacobian!(prob, solver, V)
    if active_set
        active_set!(prob, solver)
    end
    cost_expansion!(prob, solver, V)
    invert_hessian!(prob, solver)
    nothing
end

function active_duals(V::PrimalDualVars{T}, a)::Vector{SubArray{T,1,Vector{T},Tuple{Vector{Int}},false}} where T
    N = length(V.X)
    n = length(V.X[1])
    dyn = collect(1:n)
    λ = [begin
            if i == 1 || iseven(i)
                view(V.λ[i],dyn)
            elseif isodd(i) || i == 2N
                k = (i-1)÷2
                view(V.λ[i],a[k])
            end
        end for i = 1:2N
        ]
    return λ
end

"""
Take the 2-norm of the residual: [g + Y'λ; y]
"""
function res2(solver::SequentialNewtonSolver, V)
    N = length(solver.Q)

    # Calculate g + Y'λ
    λa = active_duals(V, solver.active_set)
    δx,δu = jac_T_mult(solver, λa)
    for k = 1:N-1
        δx[k] += solver.Q[k].x
        δu[k] += solver.Q[k].u
    end
    δx[N] += solver.Q[N].x
    # return δx, δu, y
    y = active_constraints(solver)
    return sqrt(norm(δx)^2 + norm(δu)^2 + norm(y)^2)
end

function packZ(X,U)
    N = length(X)
    z = [[x;u] for (x,u) in zip(X[1:end-1],U)]
    push!(z,X[N])
    vcat(z...)
end


#########################################
#         CONSTRAINT FUNCTIONS          #
#########################################

function dynamics_jacobian!(prob::Problem, ∇F, X, U)
    n,m,N = size(prob)
    ∇F[1].xx .= Diagonal(I,n)
    dt = get_dt_traj(prob,U)
    for k = 1:N-1
        jacobian!(∇F[k+1], prob.model, X[k], U[k], dt[k])
    end
end
dynamics_jacobian!(prob::Problem, solver::SequentialNewtonSolver, V=solver.V) =
    dynamics_jacobian!(prob, solver.∇F, V.X, V.U)


function active_set!(prob::Problem, solver::SequentialNewtonSolver)
    n,m,N = size(prob)
    for k = 1:N
        active_set!(solver.active_set[k], solver.C[k], solver.opts.active_set_tolerance)
    end
end

"""
Get the 2N vector of active constraints
"""
function active_constraints!(y, solver::SequentialNewtonSolver)
    N = length(solver.Q)
    y[1] = solver.fVal[1]
    a = solver.active_set

    for k = 1:N-1
        y[2k] = solver.fVal[k+1]
        y[2k+1] = solver.C[k][a[k]]
    end
    y[end] = solver.C[N][a[N]]
    nothing
end
function active_constraints(solver::SequentialNewtonSolver)
    y_part = dual_partition(solver)
    y = [zeros(y) for y in y_part]
    active_constraints!(y, solver)
    return y
end


#########################################
#       COST EXPANSION FUNCTIONS        #
#########################################

function cost_expansion!(prob::Problem, solver::SequentialNewtonSolver, V=solver.V)
    N = prob.N
    X,U, dt = V.X, V.U, get_dt_traj(prob,V.U)
    for k = 1:N-1
<<<<<<< HEAD
        cost_expansion!(solver.Q[k], prob.obj[k], X[k], U[k], prob.dt)
        solver.Q[k] / (N-1)
=======
        cost_expansion!(solver.Q[k], prob.obj[k], X[k], U[k], dt[k])
>>>>>>> 4af019b0
    end
    cost_expansion!(solver.Q[N], prob.obj[N], X[N])
end

function invert_hessian!(prob::Problem, solver::SequentialNewtonSolver)
    N = prob.N
    for k = 1:N-1
        solver.Qinv[k] = inv(solver.Q[k].xx)
        solver.Rinv[k] = inv(solver.Q[k].uu)
    end
    solver.Qinv[N] = inv(solver.Q[N].xx)
end



#########################################
#     CORE LINEAR ALGEBRA FUNCTIONS     #
#########################################

"""
Calculate r = Y*z, store result in r, where z is split into x and u
"""
function jac_mult(solver::SequentialNewtonSolver, x, u)
    y_part = dual_partition(solver)
    r = [zeros(y) for y in y_part]

    n,m,N = size(solver)

    # Extract variables from solver
    Q = solver.Q
    Qinv = solver.Qinv
    Rinv = solver.Rinv
    a = solver.active_set
    ∇F = view(solver.∇F,2:N)
    fVal = view(solver.fVal,2:N)
    ∇C = solver.∇C
    c = solver.C

    xi,ui = 1:n, n .+ (1:m)
    C = [∇C[k][a[k],xi] for k = 1:N]
    D = [∇C[k][a[k],ui] for k = 1:N-1]

    # Calculate residual
    r[1] = x[1]
    for k = 1:N-1
        r[2k] = (∇F[k].xx*x[k] + ∇F[k].xu*u[k] - x[k+1])
        r[2k+1] = C[k]*x[k] + D[k]*u[k]
    end
    r[end] = C[N]*x[N]
    return r
end

"""
Calculate x,u = Y'λ
"""
function jac_T_mult(solver::SequentialNewtonSolver, λ)
    n,m,N = size(solver)
    x = [zeros(n) for k = 1:N]
    u = [zeros(m) for k = 1:N-1]

    Q = solver.Q
    ∇F = view(solver.∇F,2:N)
    ∇C = solver.∇C
    a = solver.active_set

    xi,ui = 1:n, n .+ (1:m)
    C = [∇C[k][a[k],xi] for k = 1:N]
    D = [∇C[k][a[k],ui] for k = 1:N-1]

    x[1] = λ[1] + ∇F[1].xx'λ[2] + C[1]'λ[3]
    u[1] =        ∇F[1].xu'λ[2] + D[1]'λ[3]
    for k = 2:N-1
        i = 2k
        x[k] = -λ[i-2] + ∇F[k].xx'λ[i] + C[k]'λ[i+1]
        u[k] =           ∇F[k].xu'λ[i] + D[k]'λ[i+1]
    end
    x[end] = -λ[end-2] + C[N]'λ[end]
    return x,u
end

"""
Compute the cholesky factorization of (Y*Hinv*Y')
where Y is the constraint jacobian and Hinv is the inverse of the cost Hessian
"""
function calc_factors!(solver::SequentialNewtonSolver, Qinv=solver.Qinv, Rinv=solver.Rinv)
    n,m,N = size(solver)
    Nb = 2N  # number of blocks
    p_active = sum.(solver.active_set)
    Pa = sum(p_active)
    y_parts = dual_partition(solver)

    # Extract arrays
    S_factors = solver.L
    E = S_factors.E
    F = S_factors.F
    G = S_factors.G

    K = S_factors.K
    L = S_factors.L
    M = S_factors.M
    H = S_factors.H


    # Extract variables from solver
    a = solver.active_set
    Q = solver.Q
    fVal = view(solver.fVal, 2:N)
    ∇F = view(solver.∇F, 2:N)
    c = solver.C
    ∇C = solver.∇C

    # Get Active Jacobians
    xi,ui = 1:n, n .+ (1:m)
    C = [∇C[k][a[k],1:n] for k = 1:N]
    D = [∇C[k][a[k],n+1:n+m] for k = 1:N-1]

    # Initial condition
    if Qinv[1] isa UniformScaling
        G0 = cholesky_reg(Array(Diagonal(I,n)))
    else
        G0 = cholesky_reg(Array(Qinv[1]))
    end

    F[1] = ∇F[1].xx*G0.L
    _G = ∇F[1].xu*Rinv[1]*∇F[1].xu' + Qinv[2]
    G[1] = cholesky(Symmetric(_G))

    L[1] = C[1]*G0.L
    M[1] = D[1]*Rinv[1]*∇F[1].xu'/(G[1].U)
    H[1] = cholesky(Symmetric(D[1]*Rinv[1]*D[1]' - M[1]*M[1]'))

    G_ = G[1]
    M_ = M[1]
    H_ = H[1]
    i = 4
    for k = 2:N-1
        E[k] = -∇F[k].xx*Qinv[k]/G_.U
        F[k] = -E[k]*M_'/H_.U
        G[k] = cholesky_reg(Symmetric(∇F[k].xx*Qinv[k]*∇F[k].xx' + ∇F[k].xu*Rinv[k]*∇F[k].xu' + Qinv[k+1] - E[k]*E[k]' - F[k]*F[k]'))
        G[k].info != 0 ? println("failed G cholesky at k = $k") : nothing
        i += 1

        K[k] = -C[k]*Qinv[k]/G_.U
        L[k] = -K[k]*M_'/H_.U
        M[k] = (C[k]*Qinv[k]*( solver.Q[k].xx - G_.U\(I - (M_'/H_.U) * (H_.L\M_) )/G_.L )*Qinv[k]*∇F[k].xx' + D[k]*Rinv[k]*∇F[k].xu')/G[k].U
        H[k] = cholesky_reg(C[k]*Qinv[k]*C[k]' + D[k]*Rinv[k]*D[k]' - K[k]*K[k]' - L[k]*L[k]' - M[k]*M[k]')
        H[k].info != 0 ? println("failed H cholesky at k = $k") : nothing
        i += 1

        G_, M_, H_ = G[k], M[k], H[k]
    end

    # Terminal
    E[N] = -C[N]*Qinv[N]/G_.U
    F[N] = -E[N]*M_'/H_.U
    G[N] = cholesky_reg(Symmetric(C[N]*Qinv[N]*C[N]' - E[N]*E[N]' - F[N]*F[N]'))
    G[N].info != 0 ? println("failed G cholesky at k = N") : nothing

    # Append G0 onto the end
    push!(G, G0)

    return nothing
end

function cholesky_reg(A::AbstractMatrix)
    C = cholesky(A, check=true)
    if C.info != 0 && false
        E = eigen(A)
        v = min(minimum(E.values),-1e-2)
        cholesky(A - 2I*v)
    end
    return C
end


"""
Solve the system S*δλ = r
    where S = (Y*Hinv*Y') and is already factored and stored in a `KKTFactors` type
"""
function solve_cholesky(solver::SequentialNewtonSolver, r)
    n,m,N = size(solver)
    Nb = 2N  # number of blocks
    p_active = sum.(solver.active_set)
    Pa = sum(p_active)
    y_part = dual_partition(solver)


    # Init arrays
    S_factors = solver.L
    E = S_factors.E
    F = S_factors.F
    G = S_factors.G

    K = S_factors.K
    L = S_factors.L
    M = S_factors.M
    H = S_factors.H


    λ = [zeros(y) for y in y_part]
    λ_ = deepcopy(λ)

    # Extract variables from solver
    a = solver.active_set
    Q = solver.Q
    fVal = view(solver.fVal, 2:N)
    ∇F = view(solver.∇F, 2:N)
    c = solver.C
    ∇C = solver.∇C

    # Initial condition
    p = p_active[1]
    G0 = G[end]
    λ_[1] = G0.L\r[1]
    λ_[2] = G[1].L\(r[2] - F[1]*λ_[1])
    λ_[3] = H[1].L\(r[3] - M[1]*λ_[2] - L[1]*λ_[1])

    i = 4
    for k = 2:N-1
        λ_[i] = G[k].L\(r[i] - F[k]*λ_[i-1] - E[k]*λ_[i-2])
        i += 1

        λ_[i] = H[k].L\(r[i] - M[k]*λ_[i-1] - L[k]*λ_[i-2] - K[k]*λ_[i-3])
        i += 1
    end

    # Terminal
    λ_[i] = G[N].L\(r[i] - F[N]*λ_[i-1] - E[N]*λ_[i-2])


    # BACK SUBSTITUTION
    λ[Nb] = G[N].U\λ_[Nb]
    λ[Nb-1] = H[N-1].U\(λ_[Nb-1] - F[N]'λ[Nb])
    λ[Nb-2] = G[N-1].U\(λ_[Nb-2] - M[N-1]'λ[Nb-1] - E[N]'λ[Nb])

    i = Nb-3
    for k = N-2:-1:1
        # println("\n Time step $k")
        λ[i] = H[k].U\(λ_[i] - F[k+1]'λ[i+1] - L[k+1]'λ[i+2])
        i -= 1
        λ[i] = G[k].U\(λ_[i] - M[k]'λ[i+1] - E[k+1]'λ[i+2] - K[k+1]'λ[i+3])
        i -= 1
    end
    λ[1] = G0.U\(λ_[1] - F[1]'λ[2] - L[1]'λ[3])
    return λ
end



######################
#   UPDATE METHODS   #
######################

function _update_primals!(V::PrimalDualVars, δx, δu)
    N = length(V.X)
    for k = 1:N-1
        V.X[k] += δx[k]
        V.U[k] += δu[k]
    end
    V.X[N] += δx[N]
    return nothing
end

function +(V::PrimalDualVars{T}, δz::NTuple{2,Vector{Vector{T}}}) where T
    V_ = copy(V)
    _update_primals!(V_, δz[1], δz[2])
    return V_
end

function _update_duals!(V::PrimalDualVars, δλ, active_set)
    N = length(V.X)
    V.λ[1] += δλ[1]
    for k = 1:N-1
        a = active_set[k]
        V.λ[2k] += δλ[2k]
        λk = view(V.λ[2k+1], a)
        λk .+= δλ[2k+1]
    end
    λN = view(V.λ[2N], active_set[N])
    λN .+= δλ[2N]
end

function +(V::PrimalDualVars, δλ::Tuple{Vector{Vector{T}},Vector{Vector{Bool}}}) where T
    δλ,a = δλ
    V_ = copy(V)
    _update_duals!(V_, δλ, a)
    return V_
end

function +(V::PrimalDualVars,
        δV::Tuple{NTuple{3,Vector{Vector{T}}},Vector{Vector{Bool}}}) where T
    δV,a = δV
    δx,δu,δλ = δV
    V_ = copy(V)
    _update_primals!(V_, δx, δu)
    _update_duals!(V_, δλ, a)
    return V_
end
# function solve_cholesky(prob::Problem, solver::SequentialNewtonSolver, r,
#         Qinv=solver.Qinv, Rinv=solver.Rinv)
#     n,m,N = size(prob)
#     Nb = 2N  # number of blocks
#     p_active = sum.(solver.active_set)
#     Pa = sum(p_active)
#
#     x,u = SVector(1:n...), SVector(1:m...)
#
#     # Init arrays
#     S_factors = solver.L
#     E = S_factors.E
#     F = S_factors.F
#     G = S_factors.G
#
#     K = S_factors.K
#     L = S_factors.L
#     M = S_factors.M
#     H = S_factors.H
#
#     r = solver.r
#     λ = solver.δλ
#     λ_ = deepcopy(λ)
#
#     # Extract variables from solver
#     a = solver.active_set
#     Q = solver.Q
#     fVal = view(solver.fVal, 2:N)
#     ∇F = view(solver.∇F, 2:N)
#     c = solver.C
#     ∇C = solver.∇C
#
#     # Initial condition
#     p = p_active[1]
#     if Qinv[1] isa UniformScaling
#         G0 = cholesky(Diagonal(I,n))
#     else
#         G0 = cholesky(Qinv[1])
#     end
#     λ_[1] = G0.L\r[1]
#
#     F[1] = ∇F[1].xx*G0.L
#     _G = ∇F[1].xu*Rinv[1]*∇F[1].xu' + Qinv[2]
#     G[1] = cholesky(Symmetric(_G))
#     λ_[2] = G[1].L\(r[2] - F[1]*λ_[1])
#
#     C = ∇C[1].x[a[1],x]
#     D = ∇C[1].u[a[1],u]
#     L[1] = C*G0.L
#     M[1] = D*Rinv[1]*∇F[1].xu'/(G[1].U)
#     H[1] = cholesky(Symmetric(D*Rinv[1]*D' - M[1]*M[1]'))
#     λ_[3] = H[1].L\(r[3] - M[1]*λ_[2] - L[1]*λ_[1])
#
#     G_ = G[1]
#     M_ = M[1]
#     H_ = H[1]
#     i = 4
#     for k = 2:N-1
#         # println("\n Time Step $k")
#         p = p_active[k]
#         p_ = p_active[k-1]
#
#         C = (∇C[k].x[solver.active_set[k],:])
#         D = (∇C[k].u[solver.active_set[k],:])
#
#         E[k] = -∇F[k].xx*Qinv[k]/G_.U
#         F[k] = -E[k]*M_'/H_.U
#         G[k] = cholesky(Symmetric(∇F[k].xx*Qinv[k]*∇F[k].xx' + ∇F[k].xu*Rinv[k]*∇F[k].xu' + Qinv[k+1] - E[k]*E[k]' - F[k]*F[k]'))
#         λ_[i] = G[k].L\(r[i] - F[k]*λ_[i-1] - E[k]*λ_[i-2])
#         i += 1
#
#         K[k] = -C*Qinv[k]/G_.U
#         L[k] = -K[k]*M_'/H_.U
#         M[k] = (C*Qinv[k]*( solver.Q[k].xx - G_.U\(I - (M_'/H_.U) * (H_.L\M_) )/G_.L )*Qinv[k]*∇F[k].xx' + D*Rinv[k]*∇F[k].xu')/G[k].U
#         H[k] = cholesky(C*Qinv[k]*C' + D*Rinv[k]*D' - K[k]*K[k]' - L[k]*L[k]' - M[k]*M[k]')
#         λ_[i] = H[k].L\(r[i] - M[k]*λ_[i-1] - L[k]*λ_[i-2] - K[k]*λ_[i-3])
#         i += 1
#
#         G_, M_, H_ = G[k], M[k], H[k]
#     end
#
#     # Terminal
#     p = p_active[N]
#     p_ = p_active[N-1]
#
#     C = ∇C[N].x[a[N],:]
#     D = ∇C[N].u[a[N],:]
#
#     E[N] = -C*Qinv[N]/G_.U
#     F[N] = -E[N]*M_'/H_.U
#     G[N] = cholesky(Symmetric(C*Qinv[N]*C' - E[N]*E[N]' - F[N]*F[N]'))
#     λ_[i] = G[N].L\(r[i] - F[N]*λ_[i-1] - E[N]*λ_[i-2])
#
#     # return λ_
#
#     # BACK SUBSTITUTION
#     λ[Nb] = G[N].U\λ_[Nb]
#     λ[Nb-1] = H[N-1].U\(λ_[Nb-1] - F[N]'λ[Nb])
#     λ[Nb-2] = G[N-1].U\(λ_[Nb-2] - M[N-1]'λ[Nb-1] - E[N]'λ[Nb])
#
#     i = Nb-3
#     for k = N-2:-1:1
#         # println("\n Time step $k")
#         λ[i] = H[k].U\(λ_[i] - F[k+1]'λ[i+1] - L[k+1]'λ[i+2])
#         i -= 1
#         λ[i] = G[k].U\(λ_[i] - M[k]'λ[i+1] - E[k+1]'λ[i+2] - K[k+1]'λ[i+3])
#         i -= 1
#     end
#     λ[1] = G0.U\(λ_[1] - F[1]'λ[2] - L[1]'λ[3])
#
#     return λ, λ_, r
#
# end
#
# function solve_cholesky_static(prob::Problem, solver::SequentialNewtonSolver, vals)
#     n,m,N = size(prob)
#     Nb = 2N  # number of blocks
#     p_active = sum.(solver.active_set)
#     Pa = sum(p_active)
#
#     x,u = SVector(1:n...), SVector(1:m...)
#
#     # Init arrays
#     E = vals.E
#     F = vals.F
#     G = vals.G
#
#     K = vals.K
#     L = vals.L
#     M = vals.M
#     H = vals.H
#
#     r = vals.r
#     λ_ = vals.λ_
#     λ = vals.λ
#
#     # Extract variables from solver
#     a = solver.active_set
#     a = vals.a
#     Q = solver.Q
#     Qinv = solver.Qinv
#     Rinv = solver.Rinv
#     fVal = view(solver.fVal, 2:N)
#     ∇F = view(solver.∇F, 2:N)
#     c = solver.C
#     ∇C = solver.∇C
#
#     # Calculate residual
#     r[1] = solver.fVal[1] - Qinv[1]*Q[1].x
#     for k = 1:N-1
#         C = ∇C[k].x[a[k],x]
#         D = ∇C[k].u[a[k],u]
#         r[2k] = fVal[k] - (∇F[k].xx*Qinv[k]*Q[k].x + ∇F[k].xu*Rinv[k]*Q[k].u - Qinv[k+1]*Q[k+1].x)
#         r[2k+1] = c[k][a[k]] - (C*Qinv[k]*Q[k].x + D*Rinv[k]*Q[k].u)
#     end
#     C = ∇C[N].x[a[N],:]
#     r[end] = c[N][a[N]] - C*Qinv[N]*Q[N].x
#
#
#     # Initial condition
#     p = p_active[1]
#     G0 = cholesky(Qinv[1])
#     λ_[1] = G0.L\r[1]
#
#     F[1] = SMatrix{n,n}(∇F[1].xx*G0.L)
#     _G = SMatrix{n,n}(∇F[1].xu*Rinv[1]*∇F[1].xu' + Qinv[2])
#     G[1] = cholesky(Symmetric(_G))
#     λ_[2] = G[1].L\(r[2] - F[1]*λ_[1])
#
#     C = ∇C[1].x[a[1],x]
#     D = ∇C[1].u[a[1],u]
#     L[1] = SMatrix{p,n}(C*G0.L)
#     M[1] = SMatrix{p,n}(D*Rinv[1]*∇F[1].xu'/(G[1].U))
#     _H = D*Rinv[1]*D' - M[1]*M[1]'
#     H[1] = cholesky(Symmetric(_H))
#     λ_[3] = H[1].L\(r[3] - M[1]*λ_[2] - L[1]*λ_[1])
#
#     G_ = G[1]
#     M_ = M[1]
#     H_ = H[1]
#     i = 4
#     for k = 2:N-1
#         # println("\n Time Step $k")
#         p = p_active[k]
#         p_ = p_active[k-1]
#
#         C = (∇C[k].x[a[k],x])
#         D = (∇C[k].u[a[k],u])
#         # C = (∇C[k].x[solver.active_set[k],:])
#         # D = (∇C[k].u[solver.active_set[k],:])
#
#         E[k] = -∇F[k].xx*Qinv[k]/G_.U
#         if p_ > 0
#             F[k] = SMatrix{n,p_}(-E[k]*M_'/H_.U)
#             G[k] = cholesky(Symmetric(∇F[k].xx*Qinv[k]*∇F[k].xx' + ∇F[k].xu*Rinv[k]*∇F[k].xu' + Qinv[k+1] - E[k]*E[k]' - F[k]*F[k]'))
#             λ_[i] = G[k].L\(r[i] - F[k]*λ_[i-1] - E[k]*λ_[i-2])
#         else
#             F[k] = @SMatrix zeros(n,0)
#             G[k] = cholesky(Symmetric(∇F[k].xx*Qinv[k]*∇F[k].xx' + ∇F[k].xu*Rinv[k]*∇F[k].xu' + Qinv[k+1] - E[k]*E[k]'))
#             λ_[i] = G[k].L\(r[i] - E[k]*λ_[i-2])
#         end
#         i += 1
#
#         if p > 0 #|| true
#             K[k] = SMatrix{p,n}(-C*Qinv[k]/G[k].U)
#             Q = solver.Q[k].xx
#             if p_ > 0
#                 L[k] = SMatrix{p,p_}(-K[k]*M_'/H_.U)
#                 _M = (C*Qinv[k]*( Q - G_.U\(I - (M_'/H_.U) * (H_.L\M_) )/G_.L )*Qinv[k]*∇F[k].xx' + D*Rinv[k]*∇F[k].xu')/G[k].U
#                 M[k] = SMatrix{p,n}(_M)
#                 H[k] = cholesky(C*Qinv[k]*C' + D*Rinv[k]*D' - K[k]*K[k]' - L[k]*L[k]' - M[k]*M[k]')
#                 λ_[i] = H[k].L\(r[i] - M[k]*λ_[i-1] - L[k]*λ_[i-2] - K[k]*λ_[i-3])
#             else
#                 L[k] = @SMatrix zeros(p,0)
#                 _M = (C*Qinv[k]*( Q - G_.U\(I)/G_.L )*Qinv[k]*∇F[k].xx' + D*Rinv[k]*∇F[k].xu')/G[k].U
#                 M[k] = SMatrix{p,n}(_M)
#                 H[k] = cholesky(C*Qinv[k]*C' + D*Rinv[k]*D' - K[k]*K[k]' - M[k]*M[k]')
#                 λ_[i] = H[k].L\(r[i] - M[k]*λ_[i-1] - K[k]*λ_[i-3])
#             end
#         else
#             L[k] = @SMatrix zeros(p_active[k],p_active[k-1])
#         end
#         i += 1
#
#         G_, M_, H_ = G[k], M[k], H[k]
#     end
#
#     # Terminal
#     p = p_active[N]
#     p_ = p_active[N-1]
#
#     C = ∇C[N].x[a[N],:]
#     D = ∇C[N].u[a[N],:]
#
#     E[N] = -C*Qinv[N]/G_.U
#     F[N] = SMatrix{p,p_}(-E[N]*M_'/H_.U)
#     G[N] = cholesky(Symmetric(C*Qinv[N]*C' - E[N]*E[N]' - F[N]*F[N]'))
#     λ_[i] = G[N].L\(r[i] - F[N]*λ_[i-1] - E[N]*λ_[i-2])
#
#     # return λ_
#
#     # BACK SUBSTITUTION
#     λ[Nb] = G[N].U\λ_[Nb]
#     λ[Nb-1] = H[N-1].U\(λ_[Nb-1] - F[N]'λ[Nb])
#     λ[Nb-2] = G[N-1].U\(λ_[Nb-2] - M[N-1]'λ[Nb-1] - E[N]'λ[Nb])
#
#     i = Nb-3
#     for k = N-2:-1:1
#         # println("\n Time step $k")
#         if p_active[k] > 0
#             if p_active[k+1] > 0
#                 λ[i] = H[k].U\(λ_[i] - F[k+1]'λ[i+1] - L[k+1]'λ[i+2])
#             else
#                 λ[i] = H[k].U\(λ_[i] - F[k+1]'λ[i+1])
#             end
#         end
#         i -= 1
#         if p_active[k] > 0
#             if p_active[k+1] > 0
#                 λ[i] = G[k].U\(λ_[i] - M[k]'λ[i+1] - E[k+1]'λ[i+2] - K[k+1]'λ[i+3])
#             else
#                 λ[i] = G[k].U\(λ_[i] - M[k]'λ[i+1] - E[k+1]'λ[i+2])
#             end
#         else
#             λ[i] = G[k].U\(λ_[i] - E[k+1]'λ[i+2] - K[k+1]'λ[i+3])
#         end
#         i -= 1
#     end
#     λ[1] = G0.U\(λ_[1] - F[1]'λ[2] - L[1]'λ[3])
#
#     return λ, λ_, r
#
# end
#
#
# function set_active_set!(solver::SequentialNewtonSolver)
#     N = length(solver.δx)
#     p = sum.(solver.active_set)
#     y_part = ones(Int,2,N-1)*n
#     y_part[2,:] = p[1:end-1]
#     y_part = vec(y_part)
#     insert!(y_part,1,3)
#     push!(y_part, p[N])
#     for i = 1:2N
#         solver.δλ[i] = zeros(y_part[i])
#         solver.r[i] = zeros(y_part[i])
#     end
# end
#<|MERGE_RESOLUTION|>--- conflicted
+++ resolved
@@ -263,12 +263,7 @@
     N = prob.N
     X,U, dt = V.X, V.U, get_dt_traj(prob,V.U)
     for k = 1:N-1
-<<<<<<< HEAD
-        cost_expansion!(solver.Q[k], prob.obj[k], X[k], U[k], prob.dt)
-        solver.Q[k] / (N-1)
-=======
         cost_expansion!(solver.Q[k], prob.obj[k], X[k], U[k], dt[k])
->>>>>>> 4af019b0
     end
     cost_expansion!(solver.Q[N], prob.obj[N], X[N])
 end
