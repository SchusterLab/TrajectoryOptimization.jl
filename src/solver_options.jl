import Base: show, copy

"""
$(TYPEDEF)
Specifies options for Solver.
"""
mutable struct SolverOptions
    "Use cholesky decomposition of S, the Hessian of the cost-to-go"
    square_root::Bool
    "Display statistics at each iteration TODO: make this a symbol specifying level of output"
    verbose::Bool

    "lower bound for forward pass line search, 0 < c1 < c2"
    c1::Float64
    "upper bound for forward pass line search, 0 < c1 < c2 < Inf"
    c2::Float64

    "max state value"
    max_state_value::Float64
    "max control value"
    max_control_value::Float64

    "gradient exit criteria"
    gradient_tolerance::Float64

    "gradient Intermediate exit criteria"
    gradient_intermediate_tolerance::Float64

    "final cost convergence criteria"
    eps::Float64
    "intermediate cost convergence criteria for outerloop of constrained solve"
    eps_intermediate::Float64
    "maximum constraint violation termination criteria"
    eps_constraint::Float64
    "iterations for iLQR solve"
    iterations::Int64
    "iterations for outer loop of constraint solve"
    iterations_outerloop::Int64
    "maximum number of backtracking steps during forward pass line search"
    iterations_linesearch::Int64

    "value increase mu_k by at each outer loop iteration"
    mu_al_update::Float64
    "regularization term for augmented controls during infeasible start"
    infeasible_regularization::Float64
    "cache all intermediate state and control trajectories"
    cache::Bool

    "Run benchmarks on forward and backward passes"
    benchmark::Bool

    "Pass infeasible trajectory solution to original problem"
    solve_feasible::Bool
    infeasible::Bool
    unconstrained::Bool # 
    resolve_feasible::Bool # resolve feasible problem post infeasible solve

    "Augmented Lagrangian Method parameters" # terms defined in Practical Augmented Lagrangian Methods for Constrained Optimization
    λ_min::Float64 # minimum Lagrange multiplier
    λ_max::Float64 # maximum Lagrange multiplier
    μ_max::Float64 # maximum penalty term
    μ1::Float64 # initial penalty term
    γ::Float64 # penalty update multiplier; γ > 0
    γ_no::Float64 # penalty update multiplier when μ should not be update, typically 1.0 (or 1.0 + ϵ)
    τ::Float64 # update term; 0 < τ < 1
    outer_loop_update::Symbol # type of outer loop update (default, uniform, uniform_time_step, individual)

    "Regularization parameters"
    ρ_initial::Float64 # initial regularization
    ρ_factor::Float64 # scaling factor
    ρ_max::Float64 # maximum regularization value
    ρ_min::Float64 # minimum regularization value

<<<<<<< HEAD

=======
    use_static::Bool
>>>>>>> 0bf60dc0

    function SolverOptions(;square_root=false,verbose=false,
        c1=1.0e-8,c2=2.0,max_state_value=1.0e16,max_control_value=1.0e16,gradient_tolerance=1e-4,gradient_intermediate_tolerance=1e-4,eps=1.0e-5,eps_intermediate=1.0e-2,
        eps_constraint=1e-3,iterations=1000,iterations_outerloop=50,
        iterations_linesearch=50,mu_al_update=10.0,infeasible_regularization=1e6,cache=false,
<<<<<<< HEAD
        benchmark=false,solve_feasible=true,infeasible=false,unconstrained=false,resolve_feasible=true,λ_min=-1.0e16,λ_max=1.0e16,μ_max=1.0e16,μ1=1.0,γ=10.0,γ_no=1.0,τ=0.5,outer_loop_update=:uniform,ρ_initial=0.0,ρ_factor=1.6,ρ_max=1.0e10,ρ_min=1e-6)
=======
        benchmark=false,solve_feasible=true,infeasible=false,unconstrained=false,λ_min=-1.0e16,λ_max=1.0e16,μ_max=1.0e16,μ1=1.0,γ=10.0,γ_no=1.0,τ=0.1,outer_loop_update=:uniform,
        ρ_initial=1.0,ρ_factor=1.6,ρ_max=1.0e10,ρ_min=1e-6,use_static=true)
>>>>>>> 0bf60dc0

        new(square_root,verbose,c1,c2,max_state_value,max_control_value,gradient_tolerance,gradient_intermediate_tolerance,eps,eps_intermediate,
        eps_constraint,iterations,iterations_outerloop,
        iterations_linesearch,mu_al_update,infeasible_regularization,cache,
<<<<<<< HEAD
        benchmark,solve_feasible,infeasible,unconstrained,resolve_feasible,λ_min,λ_max,μ_max,μ1,γ,γ_no,τ,outer_loop_update,ρ_initial,ρ_factor,ρ_max,ρ_min)
=======
        benchmark,solve_feasible,infeasible,unconstrained,
        λ_min,λ_max,μ_max,μ1,γ,γ_no,τ,outer_loop_update,ρ_initial,ρ_factor,ρ_max,ρ_min,
        use_static)
>>>>>>> 0bf60dc0
    end
end

copy(opts::SolverOptions) = SolverOptions(;[name=>getfield(opts,name) for name in fieldnames(typeof(opts))]...)

function Base.:(==)(A::SolverOptions, B::SolverOptions)
    for name in fieldnames(A)
        if getfield(A,name) != getfield(B,name)
            return false
        end
    end
    return true
end

# function show(io::IO, opts::SolverOptions)
#     println(io, "SolverOptions:")
#     print(io,"  Use Square Root: $(opts.square_root)")
# end<|MERGE_RESOLUTION|>--- conflicted
+++ resolved
@@ -52,7 +52,7 @@
     "Pass infeasible trajectory solution to original problem"
     solve_feasible::Bool
     infeasible::Bool
-    unconstrained::Bool # 
+    unconstrained::Bool #
     resolve_feasible::Bool # resolve feasible problem post infeasible solve
 
     "Augmented Lagrangian Method parameters" # terms defined in Practical Augmented Lagrangian Methods for Constrained Optimization
@@ -71,33 +71,19 @@
     ρ_max::Float64 # maximum regularization value
     ρ_min::Float64 # minimum regularization value
 
-<<<<<<< HEAD
-
-=======
+    "Static Arrays"
     use_static::Bool
->>>>>>> 0bf60dc0
 
     function SolverOptions(;square_root=false,verbose=false,
         c1=1.0e-8,c2=2.0,max_state_value=1.0e16,max_control_value=1.0e16,gradient_tolerance=1e-4,gradient_intermediate_tolerance=1e-4,eps=1.0e-5,eps_intermediate=1.0e-2,
         eps_constraint=1e-3,iterations=1000,iterations_outerloop=50,
         iterations_linesearch=50,mu_al_update=10.0,infeasible_regularization=1e6,cache=false,
-<<<<<<< HEAD
-        benchmark=false,solve_feasible=true,infeasible=false,unconstrained=false,resolve_feasible=true,λ_min=-1.0e16,λ_max=1.0e16,μ_max=1.0e16,μ1=1.0,γ=10.0,γ_no=1.0,τ=0.5,outer_loop_update=:uniform,ρ_initial=0.0,ρ_factor=1.6,ρ_max=1.0e10,ρ_min=1e-6)
-=======
-        benchmark=false,solve_feasible=true,infeasible=false,unconstrained=false,λ_min=-1.0e16,λ_max=1.0e16,μ_max=1.0e16,μ1=1.0,γ=10.0,γ_no=1.0,τ=0.1,outer_loop_update=:uniform,
-        ρ_initial=1.0,ρ_factor=1.6,ρ_max=1.0e10,ρ_min=1e-6,use_static=true)
->>>>>>> 0bf60dc0
+        benchmark=false,solve_feasible=true,infeasible=false,unconstrained=false,resolve_feasible=true,λ_min=-1.0e16,λ_max=1.0e16,μ_max=1.0e16,μ1=1.0,γ=10.0,γ_no=1.0,τ=0.5,outer_loop_update=:uniform,ρ_initial=0.0,ρ_factor=1.6,ρ_max=1.0e10,ρ_min=1e-6,use_static=true)
 
         new(square_root,verbose,c1,c2,max_state_value,max_control_value,gradient_tolerance,gradient_intermediate_tolerance,eps,eps_intermediate,
         eps_constraint,iterations,iterations_outerloop,
         iterations_linesearch,mu_al_update,infeasible_regularization,cache,
-<<<<<<< HEAD
-        benchmark,solve_feasible,infeasible,unconstrained,resolve_feasible,λ_min,λ_max,μ_max,μ1,γ,γ_no,τ,outer_loop_update,ρ_initial,ρ_factor,ρ_max,ρ_min)
-=======
-        benchmark,solve_feasible,infeasible,unconstrained,
-        λ_min,λ_max,μ_max,μ1,γ,γ_no,τ,outer_loop_update,ρ_initial,ρ_factor,ρ_max,ρ_min,
-        use_static)
->>>>>>> 0bf60dc0
+        benchmark,solve_feasible,infeasible,unconstrained,resolve_feasible,λ_min,λ_max,μ_max,μ1,γ,γ_no,τ,outer_loop_update,ρ_initial,ρ_factor,ρ_max,ρ_min,use_static)
     end
 end
 
