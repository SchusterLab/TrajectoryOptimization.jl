--- conflicted
+++ resolved
@@ -1,8 +1,5 @@
 
-<<<<<<< HEAD
-=======
 
->>>>>>> b76870ce
 """
 $(SIGNATURES)
 Solve the dynamic programming problem, starting from the terminal time step
@@ -98,185 +95,6 @@
     return v1, v2
 end
 
-<<<<<<< HEAD
-"""
-$(SIGNATURES)
-Propagate dynamics with a line search
-"""
-function forwardpass!(res::UnconstrainedResults, solver::Solver, v1::Float64, v2::Float64)
-
-    # pull out values from results
-    X = res.X; U = res.U; K = res.K; d = res.d; X_ = res.X_; U_ = res.U_
-
-    # Compute original cost
-    J_prev = cost(solver, X, U)
-
-    J = Inf
-    alpha = 1.0
-    iter = 0
-    dV = Inf
-    z = 0.
-
-    while z <= solver.opts.c1 || z > solver.opts.c2
-        flag = rollout!(res, solver, alpha)
-
-        # Check if rollout completed
-        if ~flag
-            # Reduce step size if rollout returns non-finite values (NaN or Inf)
-            if solver.opts.verbose
-                println("Non-finite values in rollout")
-            end
-            alpha /= 2
-            continue
-        end
-
-        # Calcuate cost
-        J = cost(solver, X_, U_)
-        dV = alpha*v1 + (alpha^2)*v2/2.
-        # dV = v1 + 0.5*v2
-        # dV = v2 + v1
-        z = (J_prev - J)/dV[1,1]
-        # println("α: $alpha")
-        # println("z: $z")
-
-        # Convergence criteria
-        if iter > solver.opts.iterations_linesearch
-            println("max iterations (forward pass)")
-            break
-        end
-
-        # Reduce step size
-        iter += 1
-        alpha /= 2. # TODO: make this a changeable parameter
-    end
-
-    if solver.opts.verbose
-        println("New cost: $J")
-        println("- Expected improvement: $(dV[1])")
-        println("- Actual improvement: $(J_prev-J)")
-        println("- (z = $z)\n")
-    end
-
-    return J
-
-end
-
-"""
-$(SIGNATURES)
-Solve the trajectory optimization problem defined by `solver`, with `U0` as the
-initial guess for the controls
-"""
-function solve(solver::Solver, X0::Array{Float64,2}, U0::Array{Float64,2})::SolverResults
-    if isa(solver.obj, UnconstrainedObjective)
-        obj_c = ConstrainedObjective(solver.obj)
-        solver = Solver(solver.model, obj_c, dt=solver.dt, opts=solver.opts)
-    end
-    solve(solver,X0,U0)
-end
-
-function solve(solver::Solver,U0::Array{Float64,2})::SolverResults
-    if isa(solver.obj, UnconstrainedObjective)
-        solve_unconstrained(solver, U0)
-    elseif isa(solver.obj, ConstrainedObjective)
-        solve_al(solver,U0)
-    end
-end
-
-function solve(solver::Solver)::SolverResults
-    # Generate random control sequence
-    U = rand(solver.model.m, solver.N-1)
-    solve(solver,U)
-end
-
-
-"""
-$(SIGNATURES)
-Solve an unconstrained optimization problem specified by `solver`
-"""
-function solve_unconstrained(solver::Solver,U0::Array{Float64,2})::SolverResults
-    N = solver.N; n = solver.model.n; m = solver.model.m
-
-    X = zeros(n,N)
-    U = copy(U0)
-    X_ = similar(X)
-    U_ = similar(U)
-    K = zeros(m,n,N-1)
-    d = zeros(m,N-1)
-    S = zeros(n,n,N)
-    s = zeros(n,N)
-    results = UnconstrainedResults(X,U,K,d,X_,U_,S,s)
-
-    if solver.opts.cache
-        # Initialize cache and store initial trajectories and cost
-        iter = 1 # counter for total number of iLQR iterations
-        results_cache = ResultsCache(solver,solver.opts.iterations+1) #TODO preallocate smaller arrays
-        add_iter!(results_cache, results, cost(solver, X, U))
-        iter += 1
-    end
-
-    # initial roll-out
-    X[:,1] = solver.obj.x0
-    rollout!(results, solver)
-    J_prev = cost(solver, X, U)
-    if solver.opts.verbose
-        println("Initial Cost: $J_prev\n")
-    end
-
-    for i = 1:solver.opts.iterations
-        if solver.opts.verbose
-            println("*** Iteration: $i ***")
-        end
-
-        if solver.opts.cache
-            t1 = time_ns() # time flag for iLQR inner loop start
-        end
-
-        if solver.opts.square_root
-            v1, v2 = backwards_sqrt!(results,solver)
-        else
-            v1, v2 = backwardpass!(results,solver)
-        end
-
-        J = forwardpass!(results, solver, v1, v2)
-
-        X .= X_
-        U .= U_
-
-        if solver.opts.cache
-            t2 = time_ns() # time flag of iLQR inner loop end
-        end
-
-        if solver.opts.cache
-            # Store current results and performance parameters
-            time = (t2-t1)/(1.0e9)
-            add_iter!(results_cache, results, J, time, iter)
-            iter += 1
-        end
-
-        if abs(J-J_prev) < solver.opts.eps
-            if solver.opts.verbose
-                println("-----SOLVED-----")
-                println("eps criteria met at iteration: $i")
-            end
-            break
-        end
-        J_prev = copy(J)
-    end
-
-    if solver.opts.cache
-        # Store final results
-        results_cache.termination_index = iter-1
-        results_cache.X = results.X
-        results_cache.U = results.U
-    end
-
-    if solver.opts.cache
-        return results_cache
-    else
-        return results
-    end
-end
-=======
 # """
 # $(SIGNATURES)
 # Propagate dynamics with a line search
@@ -336,5 +154,4 @@
 #
 #     return J
 #
-# end
->>>>>>> b76870ce
+# end