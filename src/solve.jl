import Base.println

# ~~~~~~~~~~~~~~~~~~~~~~~~~~~~~~~~~~~~~~~~~~~~~~~~~~~~~~~~~~~~~~~~~~~~~~~~~~~~~~
# FILE CONTENTS:
#     SUMMARY: Methods for settings and solving iLQR problems
#
#     METHODS
#         solve(solver, X0, U0): Call infeasible solver.
#         solve(solver, X0, []): Call infeasible solver and set controls to zeros
#         solve(solver, U0): Solve iLQR problem with initial guess for controls
#         solve(solver): Solve iLQR problem with random initial guess for controls
#         _solve: lower-level method for setting and solving iLQR problem
# ~~~~~~~~~~~~~~~~~~~~~~~~~~~~~~~~~~~~~~~~~~~~~~~~~~~~~~~~~~~~~~~~~~~~~~~~~~~~~~


"""
$(SIGNATURES)
Solve the trajectory optimization problem defined by `solver`, with `U0` as the
initial guess for the controls
"""
function solve(solver::Solver, X0::VecOrMat, U0::VecOrMat)::Tuple{SolverResults,Dict}
    # If infeasible without control initialization, initialize controls to zero
    isempty(U0) ? U0 = zeros(solver.m,solver.N-1) : nothing

    # Unconstrained original problem with infeasible start: convert to a constrained problem for solver
    if isa(solver.obj, UnconstrainedObjective)
        solver.opts.unconstrained_original_problem = true
        solver.state.infeasible = true
        obj_c = ConstrainedObjective(solver.obj)
        solver = Solver(solver.model, obj_c, integration=solver.integration, dt=solver.dt, opts=solver.opts)
    end

    results, stats = _solve(solver,U0,X0)
    return results, stats
end

function solve(solver::Solver,U0::VecOrMat)::Tuple{SolverResults,Dict}
    _solve(solver,U0)
end

function solve(solver::Solver)::Tuple{SolverResults,Dict}
    # Generate random control sequence
    U0 = rand(solver.model.m, solver.N-1)
    solve(solver,U0)
end

"""
$(SIGNATURES)
Warm start solver with results from a previous solve.
# Arguments
* infeasible (bool): solve problem using infeasible controls. False by default
* warm_start (bool): warm start solver by passing lagrange multipliers from the previous problem. True by default.
"""
function solve(solver::Solver, results::SolverVectorResults; infeasible=false, warm_start=:true)
    U0 = to_array(results.U)
    if infeasible
        X0 = to_array(results.X)
    else
        X0 = Array{Float64,2}(undef,0,0)
    end
    if warm_start
        λ = deepcopy(results.λ)
        push!(λ, results.λN)
    else
        λ = []
    end
    _solve(solver, U0, X0, λ=λ)
end

"""
$(SIGNATURES)
    Solve constrained optimization problem specified by `solver`
# Arguments
* solver::Solver
* U0::Matrix{Float64} - initial control trajectory
* X0::Matrix{Float64} (optional) - initial state trajectory. If specified, it will solve use infeasible controls
* λ::Vector{Vector} (optional) - initial Lagrange multipliers for warm starts. Must be passed in as a N+1 Vector of Vector{Float64}, with the N+1th entry the Lagrange multipliers for the terminal constraint.
"""
function _solve(solver::Solver{Obj}, U0::Array{Float64,2}, X0::Array{Float64,2}=Array{Float64}(undef,0,0); λ::Vector=[], prevResults=ConstrainedVectorResults(), bmark_stats::BenchmarkGroup=BenchmarkGroup())::Tuple{SolverResults,Dict} where {Obj<:Objective}
    # Reset solver state
    reset_SolverState(solver.state)

    # Start timer
    t_start = time_ns()

    # Check for minimum time solve
    is_min_time(solver) ? solver.state.minimum_time = true : solver.state.minimum_time = false

    # Check for infeasible start
    isempty(X0) ? solver.state.infeasible = false : solver.state.infeasible = true

    # Check for constrained solve
    if solver.state.infeasible || solver.state.minimum_time || Obj <: ConstrainedObjective
        solver.state.constrained = true
    else
        solver.state.constrained = false
        iterations_outerloop_original = solver.opts.iterations_outerloop
        solver.opts.iterations_outerloop = 1
    end

    #****************************#
    #       INITIALIZATION       #
    #****************************#
    n,m,N = get_sizes(solver)
    m̄,mm = get_num_controls(solver)
    n̄,nn = get_num_states(solver)

    if isempty(prevResults)
        results = init_results(solver, X0, U0, λ=λ)
    else
        results = prevResults
    end

    # Initialized backward pass expansion terms
    bp = BackwardPassZOH(nn,mm,N)

    # Unpack results for convenience
    X = results.X # state trajectory
    U = results.U # control trajectory
    X_ = results.X_ # updated state trajectory
    U_ = results.U_ # updated control trajectory

    # Set up logger
    logger = default_logger(solver)


    #****************************#
    #           SOLVER           #
    #****************************#
    ## Initial rollout
    if !solver.state.infeasible #&& isempty(prevResults)
        X[1][1:n] = solver.obj.x0
        flag = rollout!(results,solver) # rollout new state trajectoy
        !flag ? error("Bad initial control sequence") : nothing
    end

    if solver.state.constrained
        update_constraints!(results, solver)

        # Update constraints Jacobians; if fixed (ie, no custom constraints) set solver state to not update
        update_jacobians!(results,solver,:constraints)
        !check_custom_constraints(solver.obj) ? solver.state.fixed_constraint_jacobians = true : solver.state.fixed_constraint_jacobians = false
        !check_custom_terminal_constraints(solver.obj) ? solver.state.fixed_terminal_constraint_jacobian = true : solver.state.fixed_terminal_constraint_jacobian = false
    end

    # Solver Statistics
    iter = 0 # counter for total number of iLQR iterations
    iter_outer = 1
    iter_inner = 1
    time_setup = time_ns() - t_start
    J_hist = Vector{Float64}()
    grad_norm_hist = Vector{Float64}()
    c_max_hist = Vector{Float64}()
    t_solve_start = time_ns()

    #****************************#
    #         OUTER LOOP         #
    #****************************#

    dJ = Inf
    gradient = Inf
    Δv = [Inf, Inf]

    with_logger(logger) do
    for j = 1:solver.opts.iterations_outerloop
        iter_outer = j
        @info "Outer loop $j (begin)"

        if solver.state.constrained && j == 1
            copyto!(results.C_prev,results.C)
        end
        c_max = 0.  # Init max constraint violation to increase scope
        dJ_zero_counter = 0  # Count how many time the forward pass is unsuccessful

        J_prev = cost(solver, results, X, U)
        j == 1 ? push!(J_hist, J_prev) : nothing  # store the first cost

        #****************************#
        #         INNER LOOP         #
        #****************************#

        for ii = 1:solver.opts.iterations_innerloop
            iter_inner = ii

            ### BACKWARD PASS ###
            update_jacobians!(results, solver)
            Δv = backwardpass!(results, solver, bp)

            ### FORWARDS PASS ###
            J = forwardpass!(results, solver, Δv, J_prev)
            push!(J_hist,J)

            ## Check gradients for convergence ##
            solver.opts.use_gradient_aula ? gradient = gradient_AuLa(results,solver,bp) : gradient = gradient_todorov(results)
            push!(grad_norm_hist,gradient)

            # increment iLQR inner loop counter
            iter += 1

            solver.opts.live_plotting ? display(plot(to_array(results.U)')) : nothing

            ### UPDATE RESULTS ###
            copyto!(X,X_)
            copyto!(U,U_)

            dJ = copy(abs(J-J_prev)) # change in cost
            J_prev = copy(J)
            dJ == 0 ? dJ_zero_counter += 1 : dJ_zero_counter = 0

            if solver.state.constrained
                c_max = max_violation(results)
                push!(c_max_hist, c_max)
                @logmsg InnerLoop :c_max value=c_max

                if c_max <= solver.opts.constraint_tolerance_second_order_dual_update && solver.opts.use_second_order_dual_update
                    solver.state.second_order_dual_update = true
                end
                if (solver.state.penalty_only && c_max < solver.opts.constraint_tolerance_coarse) && solver.opts.use_penalty_burnin
                    solver.state.penalty_only = false
<<<<<<< HEAD
                    @InnerLoop :info value="Switching to multipier updates"
=======
                    @logmsg InnerLoop "Switching to multipier updates"
>>>>>>> a9279fa2
                end

                if solver.state.second_order_dual_update
                    @logmsg InnerLoop "λ 2-update"
                end
            end

            @logmsg InnerLoop :iter value=iter
            @logmsg InnerLoop :cost value=J
            @logmsg InnerLoop :dJ value=dJ loc=3
            @logmsg InnerLoop :grad value=gradient
            @logmsg InnerLoop :j value=j
            @logmsg InnerLoop :zero_counter value=dJ_zero_counter

            ii % 10 == 1 ? print_header(logger,InnerLoop) : nothing
            print_row(logger,InnerLoop)

            evaluate_convergence(solver,:inner,dJ,c_max,gradient,iter,j,dJ_zero_counter) ? break : nothing
            if J > solver.opts.max_cost_value
                println("Cost exceded maximum allowable cost")
            end
        end
        ### END INNER LOOP ###

        #****************************#
        #      OUTER LOOP UPDATE     #
        #****************************#

        # update multiplier and penalty terms
        outer_loop_update(results,solver,j)
        update_constraints!(results, solver)
        J_prev = cost(solver, results, results.X, results.U)

        # Logger output
        @logmsg OuterLoop :outeriter value=j
        @logmsg OuterLoop :iter value=iter
        @logmsg OuterLoop :iterations value=iter_inner
        print_header(logger,OuterLoop)
        print_row(logger,OuterLoop)

        #****************************#
        #    TERMINATION CRITERIA    #
        #****************************#
        # Check if maximum constraint violation satisfies termination criteria AND cost or gradient tolerance convergence
        evaluate_convergence(solver,:outer,dJ,c_max,gradient,iter,0,dJ_zero_counter) ? break : nothing
    end
    end
    ### END OUTER LOOP ###

    solver.state.constrained ? nothing : solver.opts.iterations_outerloop = iterations_outerloop_original

    # Run Stats
    stats = Dict("iterations"=>iter,
        "major iterations"=>iter_outer,
        "runtime"=>float(time_ns() - t_solve_start)/1e9,
        "setup_time"=>float(time_setup)/1e9,
        "cost"=>J_hist,
        "c_max"=>c_max_hist,
        "gradient_norm"=>grad_norm_hist)

    if !isempty(bmark_stats)
        for key in intersect(keys(bmark_stats), keys(stats))
            if stats[key] isa Vector
                if length(stats[key]) > 0
                    bmark_stats[key] = stats[key][end]
                else
                    bmark_stats[key] = 0
                end
            else
                bmark_stats[key] = stats[key]
            end
        end
    end

    if ((iter_outer == solver.opts.iterations_outerloop) && (iter_inner == solver.opts.iterations)) && solver.opts.verbose
        @warn "*Solve reached max iterations*"
    end

    ### Infeasible -> feasible trajectory
    if solver.state.infeasible
        @info "Infeasible solve complete"

        # run single backward pass/forward pass to get dynamically feasible solution (ie, remove infeasible controls)
        results_feasible = get_feasible_trajectory(results,solver)

        # resolve feasible solution if necessary (should be fast)
        if solver.opts.resolve_feasible
            @info "Resolving feasible"

            # create unconstrained solver from infeasible solver if problem is unconstrained
            if solver.opts.unconstrained_original_problem
                obj = solver.obj
                obj_uncon = UnconstrainedObjective(obj.cost, obj.tf, obj.x0, obj.xf)
                solver_feasible = Solver(solver.model,obj_uncon,integration=solver.integration,dt=solver.dt,opts=solver.opts)
            else
                solver_feasible = solver
            end

            # Reset second order dual update flag
            solver_feasible.state.second_order_dual_update = false

            # Resolve feasible problem with warm start
            results_feasible, stats_feasible = _solve(solver_feasible,to_array(results_feasible.U))

            # Merge stats
            for key in keys(stats_feasible)
                stats[key * " (infeasible)"] = stats[key]
            end
            stats["iterations"] += stats_feasible["iterations"]
            stats["major iterations"] += stats_feasible["major iterations"]
            stats["runtime"] += stats_feasible["runtime"]
            stats["setup_time"] += stats_feasible["setup_time"]
            append!(stats["cost"], stats_feasible["cost"])
            append!(stats["c_max"], stats_feasible["c_max"])
            append!(stats["gradient_norm"], stats_feasible["gradient_norm"])
        end

        # return feasible results
        @info "***Solve Complete***"
        return results_feasible, stats

    # if feasible solve, return results
    else
        @info "***Solve Complete***"
        return results, stats
    end
end

"""
$(SIGNATURES)
    Check convergence
    -return true is convergence criteria is met, else return false
"""
function evaluate_convergence(solver::Solver, loop::Symbol, dJ::Float64, c_max::Float64, gradient::Float64, iter_total::Int64, iter_outerloop::Int64, dJ_zero_counter::Int)
    # Check total iterations
    if iter_total >= solver.opts.iterations
        return true
    end
    if loop == :inner
        # Check for gradient convergence
        if ((~solver.state.constrained && gradient < solver.opts.gradient_tolerance) || (solver.state.constrained && gradient < solver.opts.gradient_tolerance_intermediate && iter_outerloop != solver.opts.iterations_outerloop))
            return true
        elseif ((solver.state.constrained && gradient < solver.opts.gradient_tolerance && c_max < solver.opts.constraint_tolerance))
            return true
        end

        # Outer loop update if forward pass is repeatedly unsuccessful
        if dJ_zero_counter > solver.opts.dJ_counter_limit
            return true
        end

        # Check for cost convergence
            # note the  dJ > 0 criteria exists to prevent loop exit when forward pass makes no improvement
        if ((~solver.state.constrained && (0.0 < dJ < solver.opts.cost_tolerance)) || (solver.state.constrained && (0.0 < dJ < solver.opts.cost_tolerance_intermediate) && iter_outerloop != solver.opts.iterations_outerloop))
            return true
        elseif ((solver.state.constrained && (0.0 < dJ < solver.opts.cost_tolerance) && c_max < solver.opts.constraint_tolerance))
            return true
        end
    end

    if loop == :outer
        if solver.state.constrained
            if c_max < solver.opts.constraint_tolerance && ((0.0 < dJ < solver.opts.cost_tolerance) || gradient < solver.opts.gradient_tolerance)
                return true
            end
        end
    end
    return false
end

"""
$(SIGNATURES)
    Infeasible start solution is run through time varying LQR to track state and control trajectories
"""
function get_feasible_trajectory(results::SolverIterResults,solver::Solver)::SolverIterResults
    remove_infeasible_controls!(results,solver)

    n,m,N = get_sizes(solver)
    m̄,mm = get_num_controls(solver)
    n̄,nn = get_num_controls(solver)

    # Initialized backward pass expansion terms
    bp = BackwardPassZOH(nn,mm,N)

    # backward pass - project infeasible trajectory into feasible space using time varying lqr
    Δv = backwardpass!(results, solver, bp)

    # forward pass
    forwardpass!(results,solver,Δv,cost(solver, results, results.X, results.U))

    # update trajectories
    copyto!(results.X, results.X_)
    copyto!(results.U, results.U_)

    # return constrained results if input was constrained
    if !solver.opts.unconstrained_original_problem
        update_constraints!(results,solver,results.X,results.U)
        update_jacobians!(results,solver)
    else
        solver.state.constrained = false
    end

    return results
end

"""
$(SIGNATURES)
    Calculate the problem gradient using heuristic from iLQG (Todorov) solver
"""
function gradient_todorov(res::SolverVectorResults)
    N = length(res.X)
    maxes = zeros(N)
    for k = 1:N-1
        maxes[k] = maximum(abs.(res.d[k])./(abs.(res.U[k]).+1))
    end
    mean(maxes)
end<|MERGE_RESOLUTION|>--- conflicted
+++ resolved
@@ -217,11 +217,7 @@
                 end
                 if (solver.state.penalty_only && c_max < solver.opts.constraint_tolerance_coarse) && solver.opts.use_penalty_burnin
                     solver.state.penalty_only = false
-<<<<<<< HEAD
-                    @InnerLoop :info value="Switching to multipier updates"
-=======
                     @logmsg InnerLoop "Switching to multipier updates"
->>>>>>> a9279fa2
                 end
 
                 if solver.state.second_order_dual_update
