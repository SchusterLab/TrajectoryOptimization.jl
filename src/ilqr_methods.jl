--- conflicted
+++ resolved
@@ -214,7 +214,7 @@
     cost(solver,vars.X,vars.U)
 end
 
-<<<<<<< HEAD
+
 function cost(solver::Solver, X::AbstractMatrix, U::AbstractMatrix)
     cost(solver, to_dvecs(X), to_dvecs(U))
 end
@@ -229,13 +229,11 @@
     J += stage_cost(costfun, X[N])
 end
 
-=======
 """
 $(SIGNATURES)
     Compute the optimal control problem unconstrained cost,
     including minimum time and infeasible controls
 """
->>>>>>> 65ea74b8
 
 function _cost(solver::Solver{Obj},res::SolverVectorResults,X=res.X,U=res.U) where Obj <: Union{ConstrainedObjective, UnconstrainedObjective}
     # pull out solver/objective values
