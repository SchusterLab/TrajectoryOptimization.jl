"""
    TrajectoryOptimization
Primary module for setting up and solving trajectory optimization problems with
iterative Linear Quadratic Regulator (iLQR). Module supports unconstrained and
constrained optimization problems. Constrained optimization problems are solved
using Augmented Lagrangian methods. Supports automatic differentiation via the
`ForwardDiff` package.
"""
module TrajectoryOptimization

using RigidBodyDynamics
using ForwardDiff
using DocStringExtensions
using Interpolations
using RecipesBase
using LinearAlgebra
using Statistics
using Random
using SparseArrays
using StaticArrays
using Logging
using Formatting
using Plots
using BenchmarkTools
using PartedArrays

export
    Dynamics

# Primary types
export
    Model,
    Solver,
    SolverResults,
    ConstrainedObjective,
    UnconstrainedObjective,
    LQRObjective,
    QuadraticCost,
    LQRCost,
    GenericCost,
    ConstrainedVectorResults,
    UnconstrainedVectorResults,
    SolverOptions,
    Trajectory

# Primary methods
export
    solve,
    rollout!,
    rollout,
    forwardpass!,
    backwardpass!,
    cost,
    max_violation,
    update_objective,
    infeasible_control,
    line_trajectory

export
    get_sizes,
    get_num_constraints,
    get_num_controls,
    init_results,
    to_array,
    get_N,
    quat2rot,
    sphere_constraint,
    circle_constraint,
    plot_trajectory!,
    plot_vertical_lines!,
    convergence_rate,
    plot_obstacles,
    generate_controller,
    lqr,
    evals,
    reset,
    reset_evals

# Trajectory Types
<<<<<<< HEAD
Trajectory{T} = Vector{T} where T <: AbstractArray
VectorTrajectory{T} = Vector{Vector{T}} where T <: Real
MatrixTrajectory{T} = Vector{Matrix{T}} where T <: Real
DiagonalTrajectory{T} = Vector{Diagonal{T,Vector{T}}} where T <: Real
=======
Trajectory = Vector{T} where T <: AbstractArray
TrajectoryVectors = Vector{Vector{T}} where T <: Real
TrajectoryMatrices = Vector{Matrix{T}} where T <: Real
TrajectoryDiagonals = Vector{Diagonal{Vector{T}}} where T <: Real
PartedVecTrajectory{T} = Vector{BlockVector{T,Vector{T}}}
PartedMatTrajectory{T} = Vector{BlockMatrix{T,Matrix{T}}}
>>>>>>> fa14beba

include("constraints_type.jl")
include("cost.jl")
include("objective.jl")
include("model.jl")
include("integration.jl")
include("solver.jl")
include("results.jl")
include("results_dircol.jl")
include("backwardpass.jl")
include("forwardpass.jl")
include("constraints.jl")
include("rollout.jl")
#include("newton.jl")
include("infeasible.jl")
include("minimum_time.jl")
include("ilqr_methods.jl")
include("augmented_lagrangian.jl")
include("solve.jl")
include("utils.jl")
include("dynamics.jl")
include("logger.jl")
include("controller.jl")

using Ipopt

# DIRCOL methods
export
solve_dircol,
gen_usrfun,
DircolResults,
DircolVars,
collocation_constraints,
collocation_constraints!,
cost_gradient,
cost_gradient!,
constraint_jacobian,
constraint_jacobian!,
get_weights,
get_initial_state

export
packZ,
unpackZ

include("dircol.jl")
include("dircol_ipopt.jl")
write_ipopt_options()

# if "Snopt" in keys(Pkg.installed())
#     using Snopt # not safe for precompilation
#     include("dircol_snopt.jl")
# end

end<|MERGE_RESOLUTION|>--- conflicted
+++ resolved
@@ -77,19 +77,12 @@
     reset_evals
 
 # Trajectory Types
-<<<<<<< HEAD
 Trajectory{T} = Vector{T} where T <: AbstractArray
 VectorTrajectory{T} = Vector{Vector{T}} where T <: Real
 MatrixTrajectory{T} = Vector{Matrix{T}} where T <: Real
 DiagonalTrajectory{T} = Vector{Diagonal{T,Vector{T}}} where T <: Real
-=======
-Trajectory = Vector{T} where T <: AbstractArray
-TrajectoryVectors = Vector{Vector{T}} where T <: Real
-TrajectoryMatrices = Vector{Matrix{T}} where T <: Real
-TrajectoryDiagonals = Vector{Diagonal{Vector{T}}} where T <: Real
 PartedVecTrajectory{T} = Vector{BlockVector{T,Vector{T}}}
 PartedMatTrajectory{T} = Vector{BlockMatrix{T,Matrix{T}}}
->>>>>>> fa14beba
 
 include("constraints_type.jl")
 include("cost.jl")
